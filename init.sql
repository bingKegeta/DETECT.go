-- User Table
CREATE TABLE IF NOT EXISTS Users (
    id SERIAL PRIMARY KEY,
    email VARCHAR(255) NOT NULL UNIQUE,
    password VARCHAR(255),
    created_at TIMESTAMP DEFAULT CURRENT_TIMESTAMP,
    auth_token VARCHAR(255),
    auth_token_created_at TIMESTAMP
);

CREATE INDEX IF NOT EXISTS idx_users_email ON Users(email);
CREATE INDEX IF NOT EXISTS idx_users_auth_token ON Users(auth_token);

<<<<<<< HEAD
-- WebSocketMessages table to store incoming messages
CREATE TABLE websocket_messages (
    id SERIAL PRIMARY KEY,
    x FLOAT8,
    y FLOAT8,
    second FLOAT8,
    is_video BOOLEAN,
    video_duration FLOAT8
);


-- Index on user_id for faster lookups of messages by user
CREATE INDEX IF NOT EXISTS idx_websocket_messages_user_id ON WebSocketMessages(user_id);
=======
-- Settings Table
CREATE TABLE settings (
    id SERIAL PRIMARY KEY,
    userid INTEGER REFERENCES Users(id),
    sensitivity FLOAT DEFAULT 1.0,
    var_min FLOAT NOT NULL,
    var_max FLOAT NOT NULL,
    acc_min FLOAT NOT NULL,
    acc_max FLOAT NOT NULL,
    plotting BOOLEAN NOT NULL,
    affine BOOLEAN NOT NULL,
    min_max BOOLEAN NOT NULL,
    created_at TIMESTAMP DEFAULT CURRENT_TIMESTAMP
);

-- Session Table
CREATE TABLE session (
    id SERIAL PRIMARY KEY,
    name VARCHAR(255),
    user_id INTEGER REFERENCES Users(id),
    start_time TIMESTAMP NOT NULL,
    end_time TIMESTAMP NOT NULL,
    var_min FLOAT NOT NULL,
    var_max FLOAT NOT NULL,
    acc_min FLOAT NOT NULL,
    acc_max FLOAT NOT NULL,
    created_at TIMESTAMP DEFAULT CURRENT_TIMESTAMP
);

-- Analysis Table
CREATE TABLE analysis (
    id SERIAL PRIMARY KEY,
    session_id INTEGER REFERENCES session(id),
    timestamp FLOAT NOT NULL,
    X FLOAT NOT NULL,
    Y FLOAT NOT NULL,
    prob FLOAT NOT NULL,
    created_at TIMESTAMP DEFAULT CURRENT_TIMESTAMP
);
>>>>>>> aae3dc14
<|MERGE_RESOLUTION|>--- conflicted
+++ resolved
@@ -11,21 +11,6 @@
 CREATE INDEX IF NOT EXISTS idx_users_email ON Users(email);
 CREATE INDEX IF NOT EXISTS idx_users_auth_token ON Users(auth_token);
 
-<<<<<<< HEAD
--- WebSocketMessages table to store incoming messages
-CREATE TABLE websocket_messages (
-    id SERIAL PRIMARY KEY,
-    x FLOAT8,
-    y FLOAT8,
-    second FLOAT8,
-    is_video BOOLEAN,
-    video_duration FLOAT8
-);
-
-
--- Index on user_id for faster lookups of messages by user
-CREATE INDEX IF NOT EXISTS idx_websocket_messages_user_id ON WebSocketMessages(user_id);
-=======
 -- Settings Table
 CREATE TABLE settings (
     id SERIAL PRIMARY KEY,
@@ -64,5 +49,4 @@
     Y FLOAT NOT NULL,
     prob FLOAT NOT NULL,
     created_at TIMESTAMP DEFAULT CURRENT_TIMESTAMP
-);
->>>>>>> aae3dc14
+);